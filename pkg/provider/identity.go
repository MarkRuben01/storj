--- conflicted
+++ resolved
@@ -178,14 +178,13 @@
 				return nil, Error.New("invalid certificate chain")
 			}
 			// TODO: ensure that the order and CA-s are actually ordered
-			pi, err := PeerIdentityFromCerts(c[0], c[1])
+			pi, err := PeerIdentityFromCerts(c[0], c[1], c[2:])
 			if err != nil {
 				return nil, err
 			}
 			return pi, nil
 		}
 	}
-<<<<<<< HEAD
 
 	{
 		tlsInfo, ok := peer.AuthInfo.(tls13.TLSInfo)
@@ -195,17 +194,12 @@
 				return nil, Error.New("invalid certificate chain")
 			}
 			// TODO: ensure that the order and CA-s are actually ordered
-			pi, err := PeerIdentityFromCerts(c[0], c[1])
+			pi, err := PeerIdentityFromCerts(c[0], c[1], c[2:])
 			if err != nil {
 				return nil, err
 			}
 			return pi, nil
 		}
-=======
-	pi, err := PeerIdentityFromCerts(c[0], c[1], c[2:])
-	if err != nil {
-		return nil, err
->>>>>>> 5cdb0351
 	}
 
 	return nil, Error.New("Unknown AuthInfo")
@@ -313,7 +307,6 @@
 	return s.Run(ctx)
 }
 
-<<<<<<< HEAD
 func privateKeyToSigner(pkey crypto.PrivateKey) crypto.Signer {
 	switch key := pkey.(type) {
 	case *rsa.PrivateKey:
@@ -322,7 +315,8 @@
 		return key
 	}
 	return nil
-=======
+}
+
 // RestChainRaw returns the rest (excluding leaf and CA) of the certficate chain as a 2d byte slice
 func (fi *FullIdentity) RestChainRaw() [][]byte {
 	var chain [][]byte
@@ -330,24 +324,18 @@
 		chain = append(chain, cert.Raw)
 	}
 	return chain
->>>>>>> 5cdb0351
 }
 
 // ServerOption returns a grpc `ServerOption` for incoming connections
 // to the node with this full identity
 func (fi *FullIdentity) ServerOption(pcvFuncs ...peertls.PeerCertVerificationFunc) (grpc.ServerOption, error) {
 	ch := [][]byte{fi.Leaf.Raw, fi.CA.Raw}
-<<<<<<< HEAD
-	tlsCert, err := peertls.TLSCert(ch, fi.Leaf, fi.Key)
-=======
 	ch = append(ch, fi.RestChainRaw()...)
 	c, err := peertls.TLSCert(ch, fi.Leaf, fi.Key)
->>>>>>> 5cdb0351
-	if err != nil {
-		return nil, err
-	}
-
-<<<<<<< HEAD
+	if err != nil {
+		return nil, err
+	}
+
 	cert := &mint.Certificate{
 		Chain:      []*x509.Certificate{fi.Leaf, fi.CA},
 		PrivateKey: privateKeyToSigner(tlsCert.PrivateKey),
@@ -357,29 +345,21 @@
 	}
 
 	// TODO: check PrivateKey
+
+	pcvFuncs = append(
+		[]peertls.PeerCertVerificationFunc{peertls.VerifyPeerCertChains},
+		pcvFuncs...,
+	)
 
 	tlsConfig := &mint.Config{
 		Certificates:          []*mint.Certificate{cert},
 		InsecureSkipVerify:    true,
 		RequireClientAuth:     true,
 		AllowEarlyData:        true,
-		VerifyPeerCertificate: peertls.VerifyPeerFunc(peertls.VerifyPeerCertChains),
+		VerifyPeerCertificate: peertls.VerifyPeerFunc(pcvFuncs...),
 	}
 	if err := tlsConfig.Init(false); err != nil {
 		return nil, err
-=======
-	pcvFuncs = append(
-		[]peertls.PeerCertVerificationFunc{peertls.VerifyPeerCertChains},
-		pcvFuncs...,
-	)
-	tlsConfig := &tls.Config{
-		Certificates:       []tls.Certificate{*c},
-		InsecureSkipVerify: true,
-		ClientAuth:         tls.RequireAnyClientCert,
-		VerifyPeerCertificate: peertls.VerifyPeerFunc(
-			pcvFuncs...,
-		),
->>>>>>> 5cdb0351
 	}
 
 	return grpc.Creds(tls13.NewCredentials(tlsConfig)), nil
@@ -391,18 +371,12 @@
 func (fi *FullIdentity) DialOption(id string) (grpc.DialOption, error) {
 	// TODO(coyle): add ID
 	ch := [][]byte{fi.Leaf.Raw, fi.CA.Raw}
-<<<<<<< HEAD
-
+	ch = append(ch, fi.RestChainRaw()...)
 	tlsCert, err := peertls.TLSCert(ch, fi.Leaf, fi.Key)
-=======
-	ch = append(ch, fi.RestChainRaw()...)
-	c, err := peertls.TLSCert(ch, fi.Leaf, fi.Key)
->>>>>>> 5cdb0351
-	if err != nil {
-		return nil, err
-	}
-
-<<<<<<< HEAD
+	if err != nil {
+		return nil, err
+	}
+
 	cert := &mint.Certificate{
 		Chain:      []*x509.Certificate{fi.Leaf, fi.CA},
 		PrivateKey: privateKeyToSigner(tlsCert.PrivateKey),
@@ -416,14 +390,6 @@
 		InsecureSkipVerify:    true,
 		RequireClientAuth:     true,
 		AllowEarlyData:        true,
-		VerifyPeerCertificate: peertls.VerifyPeerFunc(peertls.VerifyPeerCertChains),
-	}
-	if err := tlsConfig.Init(true); err != nil {
-		return nil, err
-=======
-	tlsConfig := &tls.Config{
-		Certificates:       []tls.Certificate{*c},
-		InsecureSkipVerify: true,
 		VerifyPeerCertificate: peertls.VerifyPeerFunc(
 			peertls.VerifyPeerCertChains,
 			func(_ [][]byte, parsedChains [][]*x509.Certificate) error {
@@ -443,7 +409,9 @@
 				return nil
 			},
 		),
->>>>>>> 5cdb0351
+	}
+	if err := tlsConfig.Init(true); err != nil {
+		return nil, err
 	}
 
 	return grpc.WithTransportCredentials(tls13.NewCredentials(tlsConfig)), nil
